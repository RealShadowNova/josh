const {
  merge,
  isArray,
  isFunction,
  get: _get,
  isNil,
} = require('lodash');

// Custom error codes with stack support.
const Err = require('./error.js');

// Package.json
const pkgdata = require('../package.json');

class Josh {

  /**
   * Initializes a new Josh, with options.
   * @param {Object} [options] Additional options an configurations.
   * @param {string} [options.name] Required. The name of the table in which to save the data.
   * @param {string} [options.provider] Required. A string with the name of the provider to use. Should not be already required,
   * as Josh takes care of doing that for you. *Must* be a valid provider that complies with the Provider API.
   * The provider needs to be installed separately with yarn or npm. See https://josh.evie.dev/providers for details.
   * @param {boolean} [options.ensureProps] defaults to `true`. If enabled and an inserted value is an object, using ensure() will also ensure that
   * every property present in the default object will be added to the value, if it's absent.
   * @param {*} [options.autoEnsure] default is disabled. When provided a value, essentially runs ensure(key, autoEnsure) automatically so you don't have to.
   * This is especially useful on get(), but will also apply on set(), and any array and object methods that interact with the database.
   * @param {Function} [options.serializer] Optional. If a function is provided, it will execute on the data when it is written to the database.
   * This is generally used to convert the value into a format that can be saved in the database, such as converting a complete class instance to just its ID.
   * This function may return the value to be saved, or a promise that resolves to that value (in other words, can be an async function).
   * @param {Function} [options.deserializer] Optional. If a function is provided, it will execute on the data when it is read from the database.
   * This is generally used to convert the value from a stored ID into a more complex object.
   * This function may return a value, or a promise that resolves to that value (in other words, can be an async function).
   * @example
   * const Josh = require("josh");
   * const provider = require("@josh-providers/sqlite");
   *
   * // sqlite-based database, with default options
   * const sqliteDB = new Josh({
   *   name: 'mydatabase',
   *   provider,
   * });
   */
  constructor(options = {}) {
    const {
      provider: Provider,
      name,
      providerOptions,
    } = options;

    // Just grab the version from package.json
    this.version = pkgdata.version;

    // Fail miserably and weep if no provider, or no name, was given during initialization
    if (!Provider || !name) {
      throw new Err('Josh requires both a "name" and "provider" given in the options.', 'JoshOptionsError');
    }

    // Verify if the provider given is an object, and is a valid provider for Josh...
    const intializedProvider = new Provider({ name, ...providerOptions });
    if (intializedProvider.constructor.name !== 'JoshProvider') {
      throw new Err(`The given Provider does not seem valid. I expected JoshProvider, but this was a ${intializedProvider.constructor.name}!`, 'JoshOptionsError');
    }

    // Create a function that will be resolved whenever the provider's database is connected.
    this.defer = new Promise(resolve => {
      this.ready = resolve;
    });

    // Configure shit
    this.provider = intializedProvider;
    this.name = name;

    this.all = Symbol('_all');
    this.off = Symbol('_off');

    this.serializer = options.serializer;
    this.deserializer = options.deserializer;

    this.autoEnsure = options.autoEnsure;


    // Connect the provider to its database.
    this.provider.init().then(() => {
      this.ready();
      this.isReady = true;
    });

    // Initialize this property, to prepare for a possible destroy() call.
    // This is completely ignored in all situations except destroying Josh.
    this.isDestroyed = false;
  }

  /*
   * Internal Method. Verifies that the database is ready, assuming persistence is used.
   */
  async readyCheck() {
    await this.defer;
    if (this.isDestroyed) throw new Err('This Josh has been destroyed and can no longer be used without being re-initialized.', 'JoshDestroyedError');
  }

  /*
  * Internal Method. Splits the key and path
  */
  getKeyAndPath(keyOrPath) {
    if (!keyOrPath) throw new Err('KeyOrPath must not be null.');
    const [key, ...path] = keyOrPath.split('.');
    return [key, path.join('.')];
  }

  /**
   * Retrieves (fetches) a value from the database. If a simple key is provided, returns the value.
   * If a path is provided, will only return the value at that path, if it exists.
   * @param {string} keyOrPath Either a key, or full path, of the value you want to get.
   * For more information on how path works, see https://josh.evie.dev/path
   * @return {Promise<*>} Returns the value for the key or the value found at the specified path.
   */
  async get(keyOrPath) {
    await this.readyCheck();
    const [key, path] = this.getKeyAndPath(keyOrPath);
    const hasKey = await this.has(keyOrPath);
    let value;
    if (!hasKey) {
      if (this.autoEnsure) value = this.autoEnsure;
      else return null;
    } else {
      value = await this.provider.get(key);
    }
    value = this.deserializer ? this.deserializer(value, key, path) : value;
    return path.length ? _get(value, path) : value;
  }

  async query(opts) {
    await this.readyCheck();
    this.provider.query(opts);
  }

  /**
   * Retrieve many values from the database.
   * If you provide `josh.all` as a value (josh being your variable for the database), the entire data set is returned.
   * @param {string[]|symbol} keysOrPaths An array of keys or paths to return, or `db.all` to retrieve them all.
   * @return {Promise<Array.<Array>>} An array of key/value pairs each in their own arrays.
   * Each array element is comprised of the key and value: [['a', 1], ['b', 2], ['c', 3]]
   * If paths are provided, the "key" is the full path.
   */
  async getMany(keysOrPaths) {
    await this.readyCheck();
    if (keysOrPaths === this.all) {
      const allValues = await this.provider.getAll();
      return this.deserializer ? allValues.map(value => {
        const [key, content] = value;
        return [key, this.deserializer(content, key, null)];
      }) : allValues;
    }
    if (!isArray(keysOrPaths)) {
      throw new Err('This function requires an array of keys or values', 'JoshArgumentError');
    }
    const data = await this.provider.getMany(keysOrPaths.map(str => str.split('.')[0]));
    keysOrPaths.forEach((keyOrPath) => {
      const [key, ...path] = keyOrPath.split('.');
      let value = data[key];
      if (this.deserializer) {
        value = this.deserializer(value, key, path);
      }
      data[key] = path.length ? _get(value, path) : value;
    });
    return data;
  }

  /**
   * Returns one or more random values from the database.
   * @param {number} count Defaults to 1. The number of random key/value pairs to get.
   * @return {Promise<Array.<Array>>} An array of key/value pairs each in their own array.
   * The array of values should never contain duplicates. If the requested count is higher than the number
   * of rows in the database, only the available number of rows will be returned, in randomized order.
   * Each array element is comprised of the key and value: [['a', 1], ['b', 2], ['c', 3]]
   */
  async random(count) {
    await this.readyCheck();
    return await this.provider.random(count);
  }

  /**
  * Returns one or more random keys from the database.
  * @param {number} count Defaults to 1. The number of random key/value pairs to get.
  * @return {Promise<Array.<string>>} An array of string keys in a randomized order.
  * The array of keys should never contain duplicates. If the requested count is higher than the number
  * of rows in the database, only the available number of rows will be returned.
  */
  async randomKey(count) {
    await this.readyCheck();
    return await this.provider.randomKey(count);
  }

  /**
   * Verifies whether a key, or a specific property of an object, exists at all.
   * @param {string} keyOrPath Either a key, or full path, of the value you want to get.
   * For more information on how path works, see https://josh.evie.dev/path
   * @return {Promise<boolean>} Whether the key, or property specified in the path, exists.
   */
  async has(keyOrPath) {
    await this.readyCheck();
    try {
      const [key, path] = this.getKeyAndPath(keyOrPath);
      return this.provider.has(key, path);
    } catch (err) {
<<<<<<< HEAD
      console.log(keyOrPath);
      console.log(`Error on ${keyOrPath}: ${err}`);
=======
>>>>>>> 41154fbd
      return null;
    }
  }

  /**
   * Get all the keys in the database.
   * @return {Promise<Array.String>} An array of all the keys as string values.
   */
  get keys() {
    return this.readyCheck().then(() => this.provider.keys());
  }

  /**
  * Get all the values in the database.
  * @return {Promise<Array>} An array of all the values stored in the database.
  */
  get values() {
    return this.readyCheck().then(() => this.provider.values());
  }

  /**
   * Get the amount of rows inside the database.
   * @return {Promise<number>} An integer equal to the amount of stored key/value pairs.
   */
  get size() {
    return this.readyCheck().then(() => this.provider.count());
  }

  /**
   * Store a value in the database. If a simple key is provided, creates or overwrites the entire value with the new one provide.
   * If a path is provided, and the stored value is an object, only the value at the path will be overwritten.
   * @param {string} keyOrPath Either a key, or a full path, where you want to store the value.
   * For more information on how path works, see https://josh.evie.dev/path
   * @param {*} value The value to store for the key, or in the path, specified.
   * All values MUST be "simple" javascript values: Numbers, Booleans, Strings, Arrays, Objects.
   * If you want to store a "complex" thing such as an instance of a class, please use a Serializer to convert it to a storable value.
   * @return {Promise<Josh>} This database wrapper, useful if you want to chain more instructions for Josh.
   */
  async set(keyOrPath, value) {
    await this.readyCheck();
    // await this.provider.keyCheck(keyOrPath);
    const [key, path] = this.getKeyAndPath(keyOrPath);
    await this.provider.set(key, path, this.serializer ? this.serializer(value, key, path) : value);
    return this;
  }

  /**
   * Store many values at once in the database. DOES NOT SUPPORT PATHS. Or autoId.
   * @param {Array<Array>} data The data to insert. Must be an array where each element is a [key, value] array.
   * @param {boolean} overwrite Whether to overwrite existing keys. Since this method does not support paths, existin data will be lost.
   * @return {Promise<Josh>} This database wrapper, useful if you want to chain more instructions for Josh.
   * @example
   * josh.setMany([
   *   ["thinga", "majig"],
   *   ["foo", "bar"],
   *   ["isCool", true]
   * ]);
   */
  async setMany(data, overwrite) {
    await this.readyCheck();
    await this.provider.setMany(data, overwrite);
  }

  /**
   * Update an object in the database with modified values. Similar to set() except it does not overwrite the entire object.
   * Instead, the data is *merged* with the existing object. Object properties not included in your data are not touched.
   * @param {string} keyOrPath Either a key, or full path, of the value you want to update.
   * @param {Object|Function} input Either the object, or a function. If a function is provided,
   * it will receive the *current* value as an argument. You are expected to return a modified object that will be stored in the database.
   * @return {Promise<Object>} The merged object that will be stored in the database.
   * @example
   * josh.set('thing', {
   *   a: 1,
   *   b: 2,
   *   c: 3
   * });
   * josh.merge('thing', {
   *   a: 'one',
   *   d: 4
   * });
   * // value is now {a: 'one', b: 2, c: 3, d: 4}
   *
   * josh.merge('thing', (previousValue) => {
   *   ...previousValue,
   *   b: 'two',
   *   e: 5,
   * });
   * // value is now {a: 'one', b: 'two', c: 3, d: 4, e: 5}
   */
  async update(keyOrPath, input) {
    await this.readyCheck();
    const previousValue = await this.get(keyOrPath);
    let mergeValue = input;
    if (typeof input === 'function') {
      mergeValue = input(previousValue);
    }
    await this.set(keyOrPath, merge(previousValue, mergeValue));
    return this;
  }

  /**
   * Returns the key's value, or the default given, ensuring that the data is there.
   * This is a shortcut to "if josh doesn't have key, set it, then get it" which is a very common pattern.
   * @param {string} keyOrPath Either a key, or full path, of the value you want to ensure.
   * @param {*} defaultValue Required. The value you want to save in the database and return as default.
   * @example
   * // Simply ensure the data exists (for using property methods):
   * josh.ensure("mykey", {some: "value", here: "as an example"});
   * josh.has("mykey"); // always returns true
   * josh.get("mykey", "here") // returns "as an example";
   *
   * // Get the default value back in a variable:
   * const settings = mySettings.ensure("1234567890", defaultSettings);
   * console.log(settings) // josh's value for "1234567890" if it exists, otherwise the defaultSettings value.
   * @return {Promise<*>} The value from the database for the key, or the default value provided for a new key.
   */
  async ensure(keyOrPath, defaultValue) {
    await this.readyCheck();
    const hasKey = await this.has(keyOrPath);
    if (!hasKey) {
      await this.set(keyOrPath, defaultValue);
      return defaultValue;
    } else {
      return await this.get(keyOrPath);
    }
  }

  /**
   * Remove a key/value pair, or the property and value at a specific path, or clear the database.
   * @param {string|symbol} keyOrPath Either a key, or full path, of the value you want to delete.
   * If providing a path, only the value located at the path is deleted.
   * Alternatively: josh.delete(josh.all) will clear the database of all data.
   * @return {Promise<Josh>} This database wrapper, useful if you want to chain more instructions for Josh.
   */
  async delete(keyOrPath) {
    await this.readyCheck();
    if (keyOrPath === this.all) {
      await this.provider.clear();
    } else {
      const [key, path] = this.getKeyAndPath(keyOrPath);
      await this.provider.delete(key, path);
    }
    return this;
  }

  /**
   * Add a new value to an array.
   * @param {string} keyOrPath Either a key, or full path, where the array where you want to add a value.
   * @param {*} value The value to add to the array.
   * @param {boolean} allowDupes Whether to allow duplicate values to be added. Note that if you're pushing objects or arrays,
   * duplicates can occur no matter what, as detecting duplicate objects is CPU-intensive.
   * @return {Promise<Josh>} This database wrapper, useful if you want to chain more instructions for Josh.
   */
  async push(keyOrPath, value, allowDupes = true) {
    await this.readyCheck();
    const [key, path] = this.getKeyAndPath(keyOrPath);
    await this.provider.push(key, path, value, allowDupes);
    return this;
  }

  /**
   * Remove a value from an array, by value (simple values like strings and numbers) or function (complex values like arrays or objects).
   * @param {*} keyOrPath Either a key, or full path, where the array where you want to remove from, is stored.
   * @param {*|Function} value Required. The value to remove from the array. OR a function to match a value stored in the array.
   * If using a function, the function provides the value and must return a boolean that's true for the value you want to remove.
   * @return {Promise<Josh>} This database wrapper, useful if you want to chain more instructions for Josh.
   * @example
   * // Assuming
   * josh.set('array', [1, 2, 3])
   * josh.set('objectarray', [{ a: 1, b: 2, c: 3 }, { d: 4, e: 5, f: 6 }])
   *
   * josh.remove('array', 1); // value is now [2, 3]
   * josh.remove('objectarray', (value) => value.e === 5); // value is now [{ a: 1, b: 2, c: 3 }]
   */
  async remove(keyOrPath, value) {
    await this.readyCheck();
    const [key, path] = this.getKeyAndPath(keyOrPath);
    await this.provider.remove(key, path, value);
    return this;
  }

  /**
   * Increments (adds 1 to the number) the stored value.
   * @param {*} keyOrPath  Either a key, or full path, to the value you want to increment. The value must be a number.
   * @return {Promise<Josh>} This database wrapper, useful if you want to chain more instructions for Josh.
   */
  async inc(keyOrPath) {
    await this.readyCheck();
    const [key, path] = this.getKeyAndPath(keyOrPath);
    await this.provider.inc(key, path);
    return this;
  }

  /**
   * Decrements (remove 1 from the number) the stored value.
   * @param {*} keyOrPath Either a key, or full path, to the value you want to decrement. The value must be a number.
   * @return {Promise<Josh>} This database wrapper, useful if you want to chain more instructions for Josh.
   */
  async dec(keyOrPath) {
    await this.readyCheck();
    const [key, path] = this.getKeyAndPath(keyOrPath);
    await this.provider.dec(key, path);
    return this;
  }

  /**
   * Finds a value within the database, either through an exact value match, or a function.
   * Useful for Objects and Array values, will not work on "simple" values like strings.
   * Returns the first found match - if you need more than one result, use filter() instead.
   * Either a function OR a value **must** be provided.
   * Note that using functions here currently is very inefficient, so it's suggested to use paths whenever necesary.
   * @param {Function|string} pathOrFn Mandatory. Either a function, or the path in which to find the value.
   * If using a function: it will run on either the stored value, OR the value at the path given if it's provided.
   * - The function receives the value (or value at the path) as well the the key currently being checked.
   * - The function must return a boolean or truthy/falsey value! Oh and the function can be async, too ;)
   * If using a path:
   * - A "value" predicate is mandatory when checking by path.
   * - The value must be simple: string, boolean, integer. It cannot be an object or array.
   * @param {string} predicate Optional on functions, Mandatory on path finds. If provided, the function or value acts on what's at that path.
   * @return {Promise<Array>} Returns an array composed of the full value (NOT the one at the path!), and the key.
   * @example
   * // Assuming:
   * josh.set("john.shmidt", {
   *   fullName: "John Jacob Jingleheimer Schmidt",
   *   id: 12345,
   *   user: {
   *     username: "john.shmidt",
   *     firstName: "john",
   *     lastName: "shmidt",
   *     password: "somerandombcryptstringthingy",
   *     lastAccess: -22063545000,
   *     isActive: false,
   *     avatar: null,
   *   }
   * });
   *
   * // Regular string find:
   * josh.find("user.firstName", "john")
   *
   * // Simple function find:
   * josh.find(value => value.user.firstName === "john");
   *
   * // Function find with a path:
   * josh.find(value => value === "john", "user.firstName");
   *
   * // The return of all the above if the same:
   * ["john.shmidt", {
   *   fullName: "John Jacob Jingleheimer Schmidt",
   *   id: 12345,
   *   user: {
   *     username: "john.shmidt",
   *     firstName: "john",
   *     lastName: "shmidt",
   *     password: "somerandombcryptstringthingy",
   *     lastAccess: -22063545000,
   *     isActive: false,
   *     avatar: null,
   *   }
   * }]
   */
  async find(pathOrFn, predicate) {
    await this.readyCheck();
    return isFunction(pathOrFn) ?
      this.provider.findByFunction(pathOrFn, predicate) :
      this.provider.findByValue(pathOrFn, predicate);
  }

  /**
   * Filters for values within the database, either through an exact value match, or a function.
   * Useful for Objects and Array values, will not work on "simple" values like strings.
   * Returns all matches found - if you need a single value, use find() instead.
   * Either a function OR a value **must** be provided.
   * Note that using functions here currently is very inefficient, so it's suggested to use paths whenever necesary.
   * @param {Function|string} pathOrFn Mandatory. Either a function, or the path in which to find the value.
   * If using a function: it will run on either the stored value, OR the value at the path given if it's provided.
   * - The function receives the value (or value at the path) as well the the key currently being checked.
   * - The function must return a boolean or truthy/falsey value! Oh and the function can be async, too ;)
   * If using a path:
   * - A "value" predicate is mandatory when checking by path.
   * - The value must be simple: string, boolean, integer. It cannot be an object or array.
   * @param {string} predicate Optional on functions, Mandatory on path finds. If provided, the function or value acts on what's at that path.
   * @return {Promise<Array.<Array>>} Returns an array of key/value pair(s) that successfully passes the provided function.
   *
   */
  async filter(pathOrFn, predicate) {
    await this.readyCheck();
    return isFunction(pathOrFn) ?
      this.provider.filterByFunction(pathOrFn, predicate) :
      this.provider.filterByValue(pathOrFn, predicate);
  }

  /**
   * Maps data from each value in your data. Works similarly to Array.map(), but can use both async functions, as well as paths.
   * Note that using functions here currently is very inefficient, so it's suggested to use paths whenever necesary.
   * @param {Function|string} pathOrFn Mandatory. Either a function, or the path where to get the value from.
   * If using a path, the value at the path will be returned, or null.
   * If using a function, the function is run on the entire value (no path is used). The function is given the `key` and `value` as arguments,
   * and the value returned will be accessible in the return array.
   * @return {Array<*>} An array of values mapped from the data.
   */
  async map(pathOrFn) {
    await this.readyCheck();
    return isFunction(pathOrFn) ?
      this.provider.mapByFunction(pathOrFn) :
      this.provider.mapByValue(pathOrFn);
  }

  /**
   * Performs Array.includes() on a certain value. Works similarly to
   * [Array.includes()](https://developer.mozilla.org/en-US/docs/Web/JavaScript/Reference/Global_Objects/Array/includes).
   * @param {string} keyOrPath Either a key, or full path, to the array you want to check for the value. The value must be an array.
   * @param {*} value Either the value to check in the array, or a function to determine the presence of the value.
   * If using a value, note that this won't work if the value you're checking for is an array or object - use a function for that.
   * If using a function, the function takes in the value and index, and must return a boolean true when the value is the one you want.
   * @return {boolean} Whether the value is included in the array.
   * @example
   * josh.set('arr', ['a', 'b', 1, 2, { foo: "bar"}]);
   *
   * josh.includes('arr', 'a'); // true
   * josh.includes('arr', 1) // true
   * josh.includes('arr', val => val.foo === 'bar'); // true
   */
  async includes(keyOrPath, value) {
    await this.readyCheck();
    const [key, path] = this.getKeyAndPath(keyOrPath);
    return this.provider.includes(key, path, value);
  }

  /**
   * Checks whether *at least one key* contains the expected value. The loop stops once the value is found.
   * @param {string} pathOrFn Either a function, or the full path to the value to check against the provided value.
   * If using a path, the value at he path will be compared to the value provided as a second argument.
   * If using a function, the function is given the *full* value for each key, along with the key itself, for each row in the database.
   * It should return `true` if your match is found.
   * @param {string|number|boolean|null} value The value to be checked at each path. Cannot be an object or array (use a function for those).
   * Ignored if a function is provided.
   * @return {boolean} Whether the value was found or not (if one of the rows in the database match the value at path, or the function has returned true)
   */
  async some(pathOrFn, value) {
    await this.readyCheck();
    return isFunction(pathOrFn) ?
      this.provider.someByFunction(pathOrFn) :
      this.provider.someByValue(pathOrFn, value);
  }

  /**
   * Checks whether *every single key* contains the expected value. Identical to josh.some() except all must match except just one.
   * @param {*} pathOrFn  Either a function, or the full path to the value to check against the provided value.
   * If using a path, the value at he path will be compared to the value provided as a second argument.
   * If using a function, the function is given the *full* value for each key, along with the key itself, for each row in the database.
   * It should return `true` if your match is found.
   * @param {string|number|boolean|null} value The value to be checked at each path. Cannot be an object or array (use a function for those).
   * @return {boolean} Whether the value was found or not, on ever single row.
   */
  async every(pathOrFn, value) {
    await this.readyCheck();
    return isFunction(pathOrFn) ?
      this.provider.everyByFunction(pathOrFn) :
      this.provider.everyByValue(pathOrFn, value);
  }

  // async reduce(fn, initialvalue)

  /**
 * Executes a mathematical operation on a value and saves the result in the database.
 * @param {string} keyOrPath Either a key, or full path, to the numerical value you want to exceute math on. Must be an Number value.
 * @param {string} operation Which mathematical operation to execute. Supports most
 * math ops: =, -, *, /, %, ^, and english spelling of those operations.
 * @param {number} operand The right operand of the operation.
 * @param {string} path Optional. The property path to execute the operation on, if the value is an object or array.
 * @return {Promise<Josh>} This database wrapper, useful if you want to chain more instructions for Josh.
 * @example
 * // Assuming
 * josh.set("number", 42);
 * josh.set("numberInObject", {sub: { anInt: 5 }});
 *
 * josh.math("number", "/", 2); // 21
 * josh.math("number", "add", 5); // 26
 * josh.math("number", "modulo", 3); // 2
 * josh.math("numberInObject.sub.anInt", "+", 10); // 15
 *
 */
  async math(keyOrPath, operation, operand) {
    await this.readyCheck();
    const [key, path] = this.getKeyAndPath(keyOrPath);
    return this.provider.math(key, path, operation, operand);
  }

  /**
   * Get an automatic ID for insertion of a new record.
   * @return {Promise<string>} A unique ID to insert data.
   * @example
   * const Josh = require("josh");
   * const provider = require("@josh-providers/sqlite");
   *
   *
   * const sqliteDB = new Josh({
   *   name: 'mydatabase',
   *   provider,
   * });
   * (async() => {
   *   const newId = await sqliteDB.autoId();
   *   console.log("Inserting new row with ID: ", newID);
   *   sqliteDB.set(newId, "This is a new test value");
   * })();
   */
  async autoId() {
    await this.readyCheck();
    return await this.provider.autoId();
  }

  /**
  * Import an existing json export from josh or enmap. This data must have been exported from josh or enmap,
  * and must be from a version that's equivalent or lower than where you're importing it.
  * @param {string} data The data to import to Josh. Must contain all the required fields provided by export()
  * @param {boolean} overwrite Defaults to `true`. Whether to overwrite existing key/value data with incoming imported data
  * @param {boolean} clear Defaults to `false`. Whether to clear the enmap of all data before importing
  * (**__WARNING__**: Any exiting data will be lost! This cannot be undone.)
   * @return {Promise<Josh>} This database wrapper, useful if you want to chain more instructions for Josh.
  */
  async import(data, overwrite = true, clear = false) {
    await this.readyCheck();
    if (clear) await this.delete(this.all);
    if (isNil(data)) throw new Err(`No data provided for import() in "${this.name}"`, 'JoshImportError');
    const parsed = JSON.parse(data);
    await this.provider.setMany(parsed.keys.map(row => [row.key, row.value]), overwrite);
    return this;
  }

  /**
   * Exports your entire database in JSON format. Useable as import data for both Josh and Enmap.
   * ***WARNING: This currently requires loading the entire database in memory to write to JSON and might fail on large datasets (more than 1Gb)***
   * @return {Promise<string>} A JSON string that can be saved wherever you need it.
   * @example
   * const fs = require("fs");
   * josh.export().then(data => fs.writeFileSync("./export.json"), data));
   */
  async export() {
    await this.readyCheck();
    const data = this.provider.getAll();
    return JSON.stringify({
      name: this.name,
      version: pkgdata.version,
      exportDate: Date.now(),
      keys: data.map(([key, value]) => ({ key, value })),
    }, null, 2);
  }

  /**
   * Initialize multiple Josh instances easily. Used to simplify the creation of many tables
   * @param {Array<string>} names Array of strings. Each array entry will create a separate josh with that name.
   * @param {Object} options Options object to pass to each josh, excluding the name..
   * @example
   * // Using local variables.
   * const Josh = require('josh');
   * const provider = require("@josh-providers/sqlite");
   * const { settings, tags, blacklist } = Josh.multi(['settings', 'tags', 'blacklist'], { provider });
   *
   * // Attaching to an existing object (for instance some API's client)
   * const Josh = require("josh");
   * const provider = require("@josh-providers/sqlite");
   * Object.assign(client, Josh.multi(["settings", "tags", "blacklist"], { provider }));
   *
   * @returns {Array<Map>} An array of initialized Josh instances.
   */
  static multi(names, options = {}) {
    if (!names.length || names.length < 1) {
      throw new Err('"names" argument must be an array of string names.', 'joshTypeError');
    }

    const returnvalue = {};
    for (const name of names) {
      const josh = new Josh({ name, ...options });
      returnvalue[name] = josh;
    }
    return returnvalue;
  }

}

module.exports = Josh;<|MERGE_RESOLUTION|>--- conflicted
+++ resolved
@@ -204,11 +204,8 @@
       const [key, path] = this.getKeyAndPath(keyOrPath);
       return this.provider.has(key, path);
     } catch (err) {
-<<<<<<< HEAD
       console.log(keyOrPath);
       console.log(`Error on ${keyOrPath}: ${err}`);
-=======
->>>>>>> 41154fbd
       return null;
     }
   }
